--- conflicted
+++ resolved
@@ -62,7 +62,10 @@
 
 ![](images/mini_cheetah.gif)
 
-<<<<<<< HEAD
+[`panda_fr3.py`](panda_fr3.py) Perform whole-arm manipulation of a large ball using a Franka Emika Panda FR3 manipulator. 
+
+![](images/panda.gif)
+
 ## Derivative Interpolation
 To speed up the trajectory optimisation for these models, dynamics gradient interpolation has been added from the paper [*adaptive approximation of dynamics gradients via interpolation for speeding up trajectory optimization*](https://eprints.whiterose.ac.uk/197059/1/ICRA23_0389_FI.pdf) by David Russell, Rafael Papallas and Mehmet Dogar.
 
@@ -91,9 +94,4 @@
 
 It starts with a bad linear approximation (just using the fist and last time-steps). It then checks the middle of the interpolation, by comparing the difference between the true derivatives (computed via autodiff) and the approximated derivatives (computed via linear interpolartion). The error is computed between these matrices (by calculating the mean squared difference of all values in the matrix). If the error is below the error_threshold then the approximation is good. If the approximation is above the threshold, the algorithm further subdivides that section into smaller sections and repeats this process.
 
-This iterative process is repeated until all segments satisfy the error requirement or the minN interval is reached.
-=======
-[`panda_fr3.py`](panda_fr3.py) Perform whole-arm manipulation of a large ball using a Franka Emika Panda FR3 manipulator. 
-
-![](images/panda.gif)
->>>>>>> 00f0616b
+This iterative process is repeated until all segments satisfy the error requirement or the minN interval is reached.